--- conflicted
+++ resolved
@@ -21,11 +21,7 @@
 package_dir =
 	= src
 include_package_data = true
-<<<<<<< HEAD
 python_requires = >=3.6
-=======
-python_requires = >=3.8
->>>>>>> 23ed6b15
 install_requires =
 	setuptools
 	tomlkit
